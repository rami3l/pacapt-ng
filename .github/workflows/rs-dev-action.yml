--- conflicted
+++ resolved
@@ -2,15 +2,9 @@
 
 on:
   push:
-<<<<<<< HEAD
-    branches: [master]
-  pull_request:
-    branches: [master]
-=======
     branches: [master, rs-dev]
   pull_request:
     branches: [master, rs-dev]
->>>>>>> 5611d17d
 
 jobs:
   build:
