name: test

on:
  push:
<<<<<<< HEAD
    branches: [master]
  pull_request:
    branches: [master]
=======
  pull_request:
>>>>>>> eb994448

jobs:
  windows-test:
    runs-on: windows-latest

    steps:
      - uses: actions/checkout@v2
      - name: Build
        run: cargo build --verbose
      - name: Run tests
        run: cargo test --verbose
      - name: Run heavy tests
        run: cargo test --verbose -- --ignored

  macos-test:
    runs-on: macos-latest

    steps:
      - uses: actions/checkout@v2
      - name: Build
        run: cargo build --verbose
      - name: Run tests
        run: cargo test --verbose
      - name: Run heavy tests
        run: cargo test --verbose -- --ignored

  debian-test:
    runs-on: ubuntu-latest
    container:
      image: docker://debian:testing

    steps:
      - uses: actions/checkout@v2
      - run: apt-get update && apt-get install -y curl build-essential
      - uses: dtolnay/rust-toolchain@stable
      - name: Build
        run: cargo build --verbose
      - name: Run unit tests
        run: cargo test tests --verbose
      - name: Run smoke tests
        run: cargo test apt --verbose
      - name: Run heavy tests
        run: cargo test apt --verbose -- --ignored

  fedora-test:
    runs-on: ubuntu-latest
    container:
      image: docker://fedora:latest

    steps:
      - uses: actions/checkout@v2
      - run: dnf install -y make automake gcc gcc-c++ kernel-devel
      - uses: dtolnay/rust-toolchain@stable
      - name: Build
        run: cargo build --verbose
      - name: Run unit tests
        run: cargo test tests --verbose
      - name: Run smoke tests
        run: cargo test dnf --verbose
      - name: Run heavy tests
        run: cargo test dnf --verbose -- --ignored

  opensuse-test:
    runs-on: ubuntu-latest
    container:
      image: docker://opensuse/leap:latest
    defaults:
      run:
        shell: sh

    steps:
      - run: zypper install -y tar gzip curl gcc
      - uses: actions/checkout@v2
      - name: Set up Rust environment manually
        run: curl --proto '=https' --tlsv1.2 -sSf https://sh.rustup.rs | sh -s -- -y
      # - run: echo "::add-path::$HOME/.cargo/bin"
      - name: Build
        run: $HOME/.cargo/bin/cargo build --verbose
      - name: Run unit tests
        run: $HOME/.cargo/bin/cargo test tests --verbose
      - name: Run smoke tests
        run: $HOME/.cargo/bin/cargo test zypper --verbose -- --test-threads=1
      - name: Run heavy tests
        run: $HOME/.cargo/bin/cargo test zypper --verbose -- --ignored --test-threads=1

  alpine-test:
    runs-on: ubuntu-latest
    container:
      image: docker://rust:alpine

    steps:
      - uses: actions/checkout@v2
      # - uses: dtolnay/rust-toolchain@stable
      - run: apk add -U build-base
      - name: Build
        run: RUSTFLAGS="-C target-feature=-crt-static" cargo build --verbose
      - name: Run unit tests
        run: RUSTFLAGS="-C target-feature=-crt-static" cargo test tests --verbose
      - name: Run smoke tests
        run: RUSTFLAGS="-C target-feature=-crt-static" cargo test apk --verbose
      - name: Run heavy tests
        run: RUSTFLAGS="-C target-feature=-crt-static" cargo test apk --verbose -- --ignored<|MERGE_RESOLUTION|>--- conflicted
+++ resolved
@@ -2,13 +2,7 @@
 
 on:
   push:
-<<<<<<< HEAD
-    branches: [master]
   pull_request:
-    branches: [master]
-=======
-  pull_request:
->>>>>>> eb994448
 
 jobs:
   windows-test:
