# cargo-features = ["strip"]

[package]
authors = ["Rami3L <rami3l@outlook.com>"]
homepage = "https://github.com/rami3l/pacaptr"
repository = "https://github.com/rami3l/pacaptr"

keywords = ["package-management"]
categories = ["command-line-utilities"]
description = "Pacman-like syntax wrapper for many package managers."

license = "GPL-3.0"
readme = "README.md"

edition = "2018"
include = ["LICENSE", "Cargo.toml", "src/**/*.rs", "build.rs"]
exclude = ["dist/**/*", "docs/**/*"]
# build = "build.rs"
name = "pacaptr"
version = "0.12.1"

# See more keys and their definitions at https://doc.rust-lang.org/cargo/reference/manifest.html

# [build-dependencies]

[dev-dependencies]
xshell = "0.1.14"

[dependencies]
async-trait = "0.1.50"
bytes = "1.0.1"
# clap = "3.0.0-beta.2"
clap = { git = "https://github.com/clap-rs/clap" }
colored = "2.0.0"
confy = "0.4.0"
dirs-next = "2.0.0"
futures = "0.3.16"
is-root = "0.1.2"
itertools = "0.10.1"
macro_rules_attribute = "0.0.2"
once_cell = "1.8.0"
<<<<<<< HEAD
pacaptr-macros = { path = "crates/pacaptr-macros" }
regex = { version = "1.5.4", default-features = false, features = [
  "std",
  "perf",
] }
serde = { version = "1.0.126", features = ["derive"] }
tap = "1.0.1"
thiserror = "1.0.26"
tokio = { version = "1.8.1", features = [
=======
regex = { version = "1.5.4", default-features = false, features = ["std", "perf"] }
serde = { version = "1.0.126", features = ["derive"] }
tap = "1.0.1"
thiserror = "1.0.26"
tokio = { version = "1.9.0", features = [
>>>>>>> 76eb59f6
  "io-std",
  "io-util",
  "macros",
  "process",
  "rt-multi-thread",
  "sync",
] }
tokio-stream = "0.1.7"
tokio-util = { version = "0.6.7", features = ["codec", "compat"] }
tt-call = "1.0.8"
which = "4.1.0"

[package.metadata.deb]
copyright = "2020, Rami3L"
maintainer = "Rami3L <rami3l@outlook.com>"
# license-file = ["LICENSE", "4"]
assets = [
  [
    "target/release/pacaptr",
    "usr/bin/",
    "755",
  ],
  [
    "README.md",
    "usr/share/doc/pacaptr/README",
    "644",
  ],
]
depends = "$auto"
extended-description = """\
A Rust port of icy/pacapt, a wrapper for many package managers with \
pacman-style command syntax."""
priority = "optional"
section = "utility"

[workspace]
members = [".", "xtask", "crates/*"]

[profile.dev]
split-debuginfo = "unpacked"

[profile.release]
codegen-units = 1
debug = 0
lto = true
opt-level = "z"
panic = "abort"
# strip = "symbols"<|MERGE_RESOLUTION|>--- conflicted
+++ resolved
@@ -39,7 +39,6 @@
 itertools = "0.10.1"
 macro_rules_attribute = "0.0.2"
 once_cell = "1.8.0"
-<<<<<<< HEAD
 pacaptr-macros = { path = "crates/pacaptr-macros" }
 regex = { version = "1.5.4", default-features = false, features = [
   "std",
@@ -48,14 +47,7 @@
 serde = { version = "1.0.126", features = ["derive"] }
 tap = "1.0.1"
 thiserror = "1.0.26"
-tokio = { version = "1.8.1", features = [
-=======
-regex = { version = "1.5.4", default-features = false, features = ["std", "perf"] }
-serde = { version = "1.0.126", features = ["derive"] }
-tap = "1.0.1"
-thiserror = "1.0.26"
 tokio = { version = "1.9.0", features = [
->>>>>>> 76eb59f6
   "io-std",
   "io-util",
   "macros",
