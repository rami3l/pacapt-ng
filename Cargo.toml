# cargo-features = ["strip"]

[package]
name = "pacaptr"
version = "0.15.0"
edition = "2021"
license = "GPL-3.0"

authors = ["Rami3L <rami3l@outlook.com>"]
homepage = "https://github.com/rami3l/pacaptr"
repository = "https://github.com/rami3l/pacaptr"
description = "Pacman-like syntax wrapper for many package managers."
readme = "README.md"

keywords = ["package-management"]
categories = ["command-line-utilities"]

include = ["LICENSE", "Cargo.toml", "src/**/*.rs", "build.rs"]
exclude = ["dist/**/*", "docs/**/*"]
# build = "build.rs"


# See more keys and their definitions at https://doc.rust-lang.org/cargo/reference/manifest.html

# [build-dependencies]

[dev-dependencies]
xshell = "0.2.1"

[dependencies]
async-trait = "0.1.53"
bytes = "1.1.0"
<<<<<<< HEAD
clap = { version = "3.1.7", features = ["cargo", "derive"] }
=======
clap = { version = "3.1.8", features = ["cargo", "derive"] }
>>>>>>> e7556d26
colored = "2.0.0"
confy = "0.4.0"
dirs-next = "2.0.0"
futures = { version = "0.3.21", default-features = false, features = ["std"] }
indoc = "1.0.4"
is-root = "0.1.2"
itertools = "0.10.3"
macro_rules_attribute = "0.0.2"
once_cell = "1.10.0"
pacaptr-macros = { path = "crates/pacaptr-macros", version = "0.15.0" }
paste = "1.0.7"
regex = { version = "1.5.5", default-features = false, features = [
  "std",
  "perf",
] }
serde = { version = "1.0.136", features = ["derive"] }
tap = "1.0.1"
thiserror = "1.0.30"
tokio = { version = "1.17.0", features = [
  "io-std",
  "io-util",
  "macros",
  "process",
  "rt-multi-thread",
  "sync",
] }
tokio-stream = "0.1.8"
tokio-util = { version = "0.7.1", features = ["codec", "compat"] }
tt-call = "1.0.8"
which = "4.2.5"

[package.metadata.deb]
copyright = "2020, Rami3L"
maintainer = "Rami3L <rami3l@outlook.com>"
# license-file = ["LICENSE", "4"]
assets = [
  [
    "target/release/pacaptr",
    "usr/bin/",
    "755",
  ],
  [
    "README.md",
    "usr/share/doc/pacaptr/README",
    "644",
  ],
]
depends = "$auto"
extended-description = """\
A Rust port of icy/pacapt, a wrapper for many package managers with \
pacman-style command syntax."""
priority = "optional"
section = "utility"

[workspace]
members = [".", "xtask", "crates/*"]

[profile.dev]
split-debuginfo = "unpacked"

[profile.release]
codegen-units = 1
debug = 0
lto = true
opt-level = "z"
panic = "abort"
# strip = "symbols"<|MERGE_RESOLUTION|>--- conflicted
+++ resolved
@@ -30,11 +30,7 @@
 [dependencies]
 async-trait = "0.1.53"
 bytes = "1.1.0"
-<<<<<<< HEAD
-clap = { version = "3.1.7", features = ["cargo", "derive"] }
-=======
 clap = { version = "3.1.8", features = ["cargo", "derive"] }
->>>>>>> e7556d26
 colored = "2.0.0"
 confy = "0.4.0"
 dirs-next = "2.0.0"
