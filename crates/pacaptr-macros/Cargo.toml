[package]
name = "pacaptr-macros"
version = "0.1.0"
edition = "2018"

# See more keys and their definitions at https://doc.rust-lang.org/cargo/reference/manifest.html

[lib]
proc-macro = true

[dependencies]
anyhow = "1.0.42"
itertools = "0.10.1"
litrs = "0.2.3"
<<<<<<< HEAD
once_cell = "1.8.0"
proc-macro2 = "1.0.27"
quote = "1.0.9"
regex = "1.5.4"
syn = "1.0.73"
tabled = "0.2.1"
=======
proc-macro2 = "1.0.28"
quote = "1.0.9"
syn = "1.0.74"
itertools = "0.10.1"
>>>>>>> 76eb59f6
<|MERGE_RESOLUTION|>--- conflicted
+++ resolved
@@ -12,16 +12,9 @@
 anyhow = "1.0.42"
 itertools = "0.10.1"
 litrs = "0.2.3"
-<<<<<<< HEAD
 once_cell = "1.8.0"
-proc-macro2 = "1.0.27"
+proc-macro2 = "1.0.28"
 quote = "1.0.9"
 regex = "1.5.4"
-syn = "1.0.73"
-tabled = "0.2.1"
-=======
-proc-macro2 = "1.0.28"
-quote = "1.0.9"
 syn = "1.0.74"
-itertools = "0.10.1"
->>>>>>> 76eb59f6
+tabled = "0.2.1"